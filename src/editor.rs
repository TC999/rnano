--- conflicted
+++ resolved
@@ -1,25 +1,8 @@
-<<<<<<< HEAD
 mod input;
 mod prompt;
 mod status;
 mod ui;
 
-use crate::args::Args;
-use crate::buffer::TextBuffer;
-use crate::version::AppInfo;
-use crate::Result;
-
-pub struct Editor {
-    pub buffer: TextBuffer,
-    pub terminal_size: (u16, u16),
-    pub show_line_numbers: bool,
-    pub should_quit: bool,
-    pub status_message: String,
-    pub file_save_prompt: Option<String>,
-    pub file_save_input: String,
-    pub exit_confirm_prompt: bool,
-    pub app_info: AppInfo,
-=======
 use crossterm::event::{Event, KeyCode, KeyEvent, KeyEventKind, KeyModifiers};
 use crossterm::style::{Color, ResetColor, SetForegroundColor};
 use crossterm::terminal::{ClearType, EnterAlternateScreen, LeaveAlternateScreen};
@@ -44,7 +27,6 @@
     app_info: AppInfo, // 新增
     show_help_page: bool,
     help_page_drawn: bool, // 跟踪帮助页是否已绘制
->>>>>>> ea6b8d74
 }
 
 impl Editor {
@@ -64,13 +46,9 @@
             file_save_prompt: None,
             file_save_input: String::new(),
             exit_confirm_prompt: false,
-<<<<<<< HEAD
-            app_info,
-=======
             app_info, // 新增
             show_help_page: false,
             help_page_drawn: false,
->>>>>>> ea6b8d74
         })
     }
 
@@ -105,11 +83,7 @@
         }
         Ok(())
     }
-
-<<<<<<< HEAD
-    fn refresh_screen(&mut self) -> Result<()> {
-        ui::refresh_screen(self)
-=======
+  
     fn process_key(&mut self, key_event: KeyEvent) -> Result<()> {
         // 退出确认模式
         if self.exit_confirm_prompt {
@@ -538,7 +512,6 @@
         }
         execute!(stdout(), ResetColor)?;
         Ok(())
->>>>>>> ea6b8d74
     }
 
     fn draw_help_page(&self) -> Result<()> {
